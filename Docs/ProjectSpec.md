--- conflicted
+++ resolved
@@ -304,12 +304,8 @@
 - [x] **path**: **String** - The path to the source file or directory.
 - [ ] **name**: **String** - Can be used to override the name of the source file or directory. By default the last component of the path is used for the name
 - [ ] **compilerFlags**: **[String]** or **String** - A list of compilerFlags to add to files under this specific path provided as a list or a space delimitted string. Defaults to empty.
-<<<<<<< HEAD
-- [ ] **excludes**: **[String]** - A list of [global patterns](https://en.wikipedia.org/wiki/Glob_(programming)) representing the files to exclude. These rules are relative to `path` and _not the directory where `project.yml` resides_.
+- [ ] **excludes**: **[String]** - A list of [global patterns](https://en.wikipedia.org/wiki/Glob_(programming)) representing the files to exclude. These rules are relative to `path` and _not the directory where `project.yml` resides_. XcodeGen uses Bash 4's Glob behaviors where globstar (**) is enabled.
 - [ ] **includes**: **[String]** - A list of [global patterns](https://en.wikipedia.org/wiki/Glob_(programming)) representing the files to include. These rules are relative to `path` and _not the directory where `project.yml` resides_. If **excludes** is present and file conflicts with **includes**, **excludes** will override the **includes** behavior.
-=======
-- [ ] **excludes**: **[String]** - A list of [global patterns](https://en.wikipedia.org/wiki/Glob_(programming)) representing the files to exclude. These rules are relative to `path` and _not the directory where `project.yml` resides_. XcodeGen uses Bash 4's Glob behaviors where globstar (**) is enabled.
->>>>>>> b96d6958
 - [ ] **createIntermediateGroups**: **Bool** - This overrides the value in [Options](#options)
 - [ ] **optional**: **Bool** - Disable missing path check. Defaults to false.
 - [ ] **buildPhase**: **String** - This manually sets the build phase this file or files in this directory will be added to, otherwise XcodeGen will guess based on the file extension. Note that `Info.plist` files will never be added to any build phases, no matter what this setting is. Possible values are:
