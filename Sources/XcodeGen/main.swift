--- conflicted
+++ resolved
@@ -1,145 +1,7 @@
 import Foundation
 import ProjectSpec
-<<<<<<< HEAD
-import XcodeGenKit
-import xcodeproj
-import Yams
-
-let version = try Version("2.0.0")
-
-func generate(spec: String, project: String, useCache: Bool, isQuiet: Bool, justVersion: Bool) {
-    if justVersion {
-        print(version)
-        exit(EXIT_SUCCESS)
-    }
-
-    let logger = Logger(isQuiet: isQuiet)
-
-    func fatalError(_ message: String) -> Never {
-        logger.error(message)
-        exit(1)
-    }
-
-    let projectSpecPath = Path(spec).absolute()
-    var projectPath = project == "" ? projectSpecPath.parent() : Path(project).absolute()
-
-    if !projectSpecPath.exists {
-        fatalError("No project spec found at \(projectSpecPath.absolute())")
-    }
-
-    let specLoader = SpecLoader(version: version)
-    let project: Project
-
-    // load project spec
-    do {
-        project = try specLoader.loadProject(path: projectSpecPath)
-        projectPath = projectPath + "\(project.name).xcodeproj"
-    } catch let error as CustomStringConvertible {
-        fatalError("Parsing project spec failed: \(error)")
-    } catch {
-        fatalError("Parsing project spec failed: \(error.localizedDescription)")
-    }
-
-    let cacheFilePath = Path("~/.xcodegen/cache/\(projectSpecPath.absolute().string.md5)").absolute()
-    var cacheFile: CacheFile?
-
-    // read cache
-    if useCache {
-        do {
-            cacheFile = try specLoader.generateCacheFile()
-        } catch {
-            logger.error("Couldn't generate cache file: \(error.localizedDescription)")
-        }
-    }
-
-    // check cache
-    if let cacheFile = cacheFile,
-        projectPath.exists,
-        cacheFilePath.exists {
-        do {
-            let existingCacheFile: String = try cacheFilePath.read()
-            if cacheFile.string == existingCacheFile {
-                logger.success("Project has not changed since cache was written")
-                return
-            }
-        } catch {
-            logger.error("Couldn't load cache at \(cacheFile)")
-        }
-    }
-
-    logger.info("Loaded project:\n  \(project.debugDescription.replacingOccurrences(of: "\n", with: "\n  "))")
-
-    do {
-        // validation
-        try project.validateMinimumXcodeGenVersion(version)
-        try project.validate()
-
-        // generation
-        logger.info("⚙️  Generating project...")
-        let projectGenerator = ProjectGenerator(project: project)
-        let xcodeProject = try projectGenerator.generateXcodeProject()
-
-        // file writing
-        logger.info("⚙️  Writing project...")
-        let fileWriter = FileWriter(project: project)
-        try fileWriter.writeXcodeProject(xcodeProject, to: projectPath)
-        try fileWriter.writePlists()
-
-        logger.success("💾  Saved project to \(projectPath)")
-    } catch let error as SpecValidationError {
-        fatalError(error.description)
-    } catch {
-        fatalError("Generation failed: \(error.localizedDescription)")
-    }
-
-    // write cache
-    if let cacheFile = cacheFile {
-        do {
-            try cacheFilePath.parent().mkpath()
-            try cacheFilePath.write(cacheFile.string)
-        } catch {
-            logger.error("Failed to write cache: \(error.localizedDescription)")
-        }
-    }
-}
-
-command(
-    Option<String>(
-        "spec",
-        default: "project.yml",
-        flag: "s",
-        description: "The path to the project spec file"
-    ),
-    Option<String>(
-        "project",
-        default: "",
-        flag: "p",
-        description: "The path to the folder where the project should be generated"
-    ),
-    Flag(
-        "use-cache",
-        default: false,
-        flag: "c",
-        description: "Use a cache for the xcodegen spec"
-    ),
-    Flag(
-        "quiet",
-        default: false,
-        flag: "q",
-        description: "Suppress printing of informational and success messages"
-    ),
-    Flag(
-        "version",
-        default: false,
-        flag: "v",
-        description: "Show XcodeGen version"
-    ),
-    generate
-).run(version.description)
-=======
 import XcodeGenCLI
 
 let version = try Version("2.0.0")
 let cli = XcodeGenCLI(version: version)
-cli.execute()
->>>>>>> 74d35345
+cli.execute()